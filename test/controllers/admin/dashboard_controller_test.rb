--- conflicted
+++ resolved
@@ -3,10 +3,7 @@
 describe Admin::DashboardController do
   it "gets index" do
     Tasks::Settings.create_defaults
-<<<<<<< HEAD
-=======
 
->>>>>>> 5e9eb82a
     sign_in users(:admin)
     get admin_dashboard_index_url
     must_respond_with :success
